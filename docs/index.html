--- conflicted
+++ resolved
@@ -447,11 +447,7 @@
       <div class="wiki-search">
         <input type="search" placeholder="논문, 패턴, 근육, 치료법 검색...">
       </div>
-<<<<<<< HEAD
-      <span style="font-size: 0.9rem; color: #666;">2025년 9월 19일 현재 20개 실제 문서</span>
-=======
-      <span style="font-size: 0.9rem; color: #666;">2024년 9월 19일 현재 1,210개 문서</span>
->>>>>>> dd10b41c
+      <span style="font-size: 0.9rem; color: #666;">2025년 9월 19일 현재 실제 20개 문서 (API 연동)</span>
     </div>
   </div>
 
@@ -498,11 +494,7 @@
 
       <div class="status-box">
         <strong>🤖 자동 봇 운영 중:</strong> 이 위키는 10분마다 최신 연구를 자동 수집하고 분석하여 업데이트됩니다.
-<<<<<<< HEAD
-        마지막 업데이트: <strong>2025년 9월 19일 13:47 (UTC)</strong>
-=======
-        마지막 업데이트: <strong>2025년 09월 19일 05:00 (UTC)</strong>
->>>>>>> dd10b41c
+        마지막 업데이트: <strong>2025년 09월 19일 13:47 (UTC) - 실제 데이터 연동</strong>
       </div>
 
       <div class="infobox">
@@ -513,11 +505,7 @@
         </div>
         <div class="infobox-row">
           <div class="infobox-label">분석 논문:</div>
-<<<<<<< HEAD
-          <div>20개 (실제)</div>
-=======
-          <div>10개</div>
->>>>>>> dd10b41c
+          <div>20개 (실제 파일 연결)</div>
         </div>
         <div class="infobox-row">
           <div class="infobox-label">보상패턴:</div>
